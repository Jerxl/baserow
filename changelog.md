--- conflicted
+++ resolved
@@ -25,11 +25,8 @@
 * Disable table import field type guessing and instead always import as text fields. [#1050](https://gitlab.com/bramw/baserow/-/issues/1050)
 * Upgrade the images provided in our example docker-compose files to be the latest and most secure. [#1056](https://gitlab.com/bramw/baserow/-/issues/1056)
 * Fix the perm delete trash cleanup job failing for self linking tables. [#1075](https://gitlab.com/bramw/baserow/-/issues/1075)
-<<<<<<< HEAD
 * Add better error handling to row count job. [#1051](https://gitlab.com/bramw/baserow/-/issues/1051)
-=======
 * Ensure the latest error is always shown when clicking the formula refresh options link. [#1092](https://gitlab.com/bramw/baserow/-/issues/1092)
->>>>>>> 14b5e934
 
 ### Breaking Changes
 * API endpoints `undo` and `redo` now returns a list of actions undone/redone instead of a single action.
