# Changelog

<!--
Ensure you add link to the gitlab issue if it exists at the end of your changelog line.
For example:

* My changelog line [(#123)](https://gitlab.com/bramw/baserow/-/issues/123)
-->

## Unreleased

### New Features
* Added missing success printouts to `count_rows` and `calculate_storage_usage` commands.
* Add `isort` settings to sort python imports.
* Introduced a premium form survey style theme. [#524](https://gitlab.com/bramw/baserow/-/issues/524).
* Allow creating new rows when selecting a related row [#1064](https://gitlab.com/bramw/baserow/-/issues/1064).
* Add row url parameter to `gallery` and `kanban` view.
* Enable `file field` in `form` views. [#525](https://gitlab.com/bramw/baserow/-/issues/525)
* Only allow relative urls in the in the original query parameter.
* Force browser language when viewing a public view. [#834](https://gitlab.com/bramw/baserow/-/issues/834)
* Search automatically after 400ms when chosing a related field via the modal. [#1091](https://gitlab.com/bramw/baserow/-/issues/1091)
* Add cancel button to field update context [#1020](https://gitlab.com/bramw/baserow/-/issues/1020)
* Sort fields on row select modal by the order of the first view in the related table. [#1062](https://gitlab.com/bramw/baserow/-/issues/1062)
* New signals `user_updated`, `user_deleted`, `user_restored`, `user_permanently_deleted` were added to track user changes.
* `list_groups` endpoint now also returns the list of all group users for each group.
* Fields can now be duplicated with their cell values also. [#964](https://gitlab.com/bramw/baserow/-/issues/964)

### Bug Fixes
* Resolve circular dependency in `FieldWithFiltersAndSortsSerializer` [#1113](https://gitlab.com/bramw/baserow/-/issues/1113)
* Fix various misspellings. Contributed by [@Josh Soref](https://github.com/jsoref/) using [check-spelling.dev](https://check-spelling.dev/)
* Fixed a bug when importing Airtable base with a date field less than 1000. [#1046](https://gitlab.com/bramw/baserow/-/issues/1046)
* Prefetch field options on views that are iterated over on field update realtime events [#1113](https://gitlab.com/bramw/baserow/-/issues/1113)
* Clearing cell values multi-selected from right to left with backspace shifts selection to the right and results in wrong deletion. [#1134](https://gitlab.com/bramw/baserow/-/issues/1134)
<<<<<<< HEAD
* Fixed a bug that prevent to use arrows keys in the grid view when a formula field is selected. [#1136](https://gitlab.com/bramw/baserow/-/issues/1136)
* Fixed a bug that make the grid view crash when searching text and a formula field is referencing a singe-select field. [#1110](https://gitlab.com/bramw/baserow/-/issues/1110)
* Fixed horizontal scroll on Mac OSX.
* Fixed bug where the row coloring didn't work in combination with group level premium.
* Fixed bug where the link row field lookup didn't work in combination with password 
  protected views.
* "Link to table" field does not allow submitting empty values. [#1159](https://gitlab.com/bramw/baserow/-/issues/1159)
* Fixed bug where the "Create option" button was not visible for the single and multiple
  select fields in the row edit modal.
=======
* Resolve an issue with uploading a file via a URL when it contains a querystring. [#1034](https://gitlab.com/bramw/baserow/-/issues/1034)
>>>>>>> 06b6b9e8

### Refactors
* Fix view and fields getting out of date on realtime updates. [#1112](https://gitlab.com/bramw/baserow/-/issues/1112)
* Make it possible to copy/paste/import from/to text values for multi-select and file fields. [#913](https://gitlab.com/bramw/baserow/-/issues/913)
* Users can copy/paste images into a file field. [#367](https://gitlab.com/bramw/baserow/-/issues/367)
* Fixed error when sharing a view publicly with sorts more than one multi-select field. [#1082](https://gitlab.com/bramw/baserow/-/issues/1082)
* Fixed crash in gallery view with searching. [#1130](https://gitlab.com/bramw/baserow/-/issues/1130)

### Breaking Changes

* The export format of file fields has changed for CSV files. The new format is `fileName1.ext (file1url),fileName2.ext (file2url), ...`.
* The date parsing takes the date format into account when parsing unless the format respect the ISO-8601 format. This will change the value for ambiguous dates like `02/03/2020`.

## Released (2022-07-27 1.11.0)

### New Features

* Add configs and docs for VSCode setup. [#854](https://gitlab.com/bramw/baserow/-/issues/854)
* Added `in this week` filter [#569](https://gitlab.com/bramw/baserow/-/issues/954).
* Allow users to use row id in the form redirect URL. [#871](https://gitlab.com/bramw/baserow/-/merge_requests/871)
* Added a new "is months ago filter". [#1018](https://gitlab.com/bramw/baserow/-/issues/1018)
* Added a new "is years ago filter". [#1019](https://gitlab.com/bramw/baserow/-/issues/1019)
* Conditionally show form fields.
* Show badge when the user has account level premium.
* Added a new `ClientUndoRedoActionGroupId` request header to bundle multiple actions in a single API call. [#951](https://gitlab.com/bramw/baserow/-/issues/951)
* Applications can now be duplicated. [#960](https://gitlab.com/bramw/baserow/-/issues/960)
* Added option to use view's filters and sorting when listing rows. [#190](https://gitlab.com/bramw/baserow/-/issues/190)
* Added public gallery view [#1057](https://gitlab.com/bramw/baserow/-/issues/1057)
* Fixed bug with 404 middleware returning different 404 error messages based on the endpoint.
* Made it possible to import data into an existing table. [#342](https://gitlab.com/bramw/baserow/-/issues/342)
* New templates:
    * Benefit Show Manager
    * Business Expenses
    * Emergency Triage Log
    * Employee Directory
    * Growth Experiments
    * Moving Company Manager
    * Online Freelancer Management
    * Personal Finance Manager
    * User Feedback
    * Workshops and Trainings
* Updated templates:
    * Company Blog Management
    * Student Planner
    * Applicant Tracker
    * Book Catalog
    * Bucket List
    * Car Maintenance Log
    * Company Asset Tracker
    * Email Marketing Campaigns
    * Holiday Shopping
    * Recipe Book
    * Wedding Planning
* Tables can now be duplicated. [#961](https://gitlab.com/bramw/baserow/-/issues/961)
* Introduced environment variable to disable Google docs file preview. [#1074](https://gitlab.com/bramw/baserow/-/issues/1074)
* Made it possible to select the entire row via the row context menu. [#1061](https://gitlab.com/bramw/baserow/-/issues/1061)
* Show modal when the users clicks on a deactivated premium features. [#1066](https://gitlab.com/bramw/baserow/-/issues/1066)
* Replaced all custom alert code with `Alert` component [#1016](https://gitlab.com/bramw/baserow/-/issues/1016)
* Add ability to create and restore snapshots. [#141](https://gitlab.com/bramw/baserow/-/issues/141)
* When viewing an expanded row switch to a unique URL which links to that row. [#938](https://gitlab.com/bramw/baserow/-/issues/938)

### Bug Fixes

* Disable table import field type guessing and instead always import as text fields. [#1050](https://gitlab.com/bramw/baserow/-/issues/1050)
* Upgrade the images provided in our example docker-compose files to be the latest and most secure. [#1056](https://gitlab.com/bramw/baserow/-/issues/1056)
* Fix the perm delete trash cleanup job failing for self linking tables. [#1075](https://gitlab.com/bramw/baserow/-/issues/1075)
* Add better error handling to row count job. [#1051](https://gitlab.com/bramw/baserow/-/issues/1051)
* Fixed changing field type to unsupported form view bug. [#1078](https://gitlab.com/bramw/baserow/-/issues/1078)
* Ensure the latest error is always shown when clicking the formula refresh options link. [#1092](https://gitlab.com/bramw/baserow/-/issues/1092)
* Fixed duplicating view with that depends on select options mapping. [#1104](https://gitlab.com/bramw/baserow/-/issues/1104)
* Don't allow invalid aggregate formulas from being created causing errors when inserting rows. [#1089](https://gitlab.com/bramw/baserow/-/issues/1089)
* Fix backspace and delete keys breaking after selecting a formula text cell. [#1085](https://gitlab.com/bramw/baserow/-/issues/1085)
* Fixed problem when new webhooks would be sent twice with both old and new payload.
* Fixed problem causing kanban view duplication to fail silently. [#1109](https://gitlab.com/bramw/baserow/-/issues/1109)
* Display round and trunc functions in the formula edit modal, rename int to trunc and make these functions handle weird inputs better. [#1095](https://gitlab.com/bramw/baserow/-/issues/1095)
* Fix some rare errors when combining the if and divide formula functions. [#1086](https://gitlab.com/bramw/baserow/-/issues/1086)

### Breaking Changes

* API endpoints `undo` and `redo` now returns a list of actions undone/redone instead of a single action.
* Removed `primary` from all `components`and `stores` where it isn't absolutely required. [#1057](https://gitlab.com/bramw/baserow/-/issues/1057)
* Concurrent field updates will now respond with a 409 instead of blocking until the previous update finished, set the env var BASEROW_WAIT_INSTEAD_OF_409_CONFLICT_ERROR to revert to the old behaviour. [#1097](https://gitlab.com/bramw/baserow/-/issues/1097)

* **breaking change** Webhooks `row.created`, `row.updated` and `row.deleted` are
  replaced with `rows.created`, `rows.updated` and `rows.deleted`, containing multiple
  changed rows at once. Already created webhooks will still be called, but the received
  body will contain only the first changed row instead of all rows. It is highly
  recommended to convert all webhooks to the new types.
* Fix not being able to paste multiple cells when a formula field of array or single select type was in an error state. [#1084](https://gitlab.com/bramw/baserow/-/issues/1084)
* API endpoint `/database/views/grid/${viewSlug}/public/info/` has been replaced by `/database/views/${viewSlug}/public/info/` [#1057](https://gitlab.com/bramw/baserow/-/issues/1057)
  recommended converting all webhooks to the new types.


## Released (2022-07-05 1.10.2)

### New Features

* Added prefill query parameters for forms. [#852](https://gitlab.com/bramw/baserow/-/issues/852)
* Added Link Row contains filter. [874](https://gitlab.com/bramw/baserow/-/issues/874)
* Made the styling of the dashboard cleaner and more efficient.
  [#1023](https://gitlab.com/bramw/baserow/-/issues/1023)
* Added possibility to delete own user account [#880](https://gitlab.com/bramw/baserow/-/issues/880)
* Added new `group_user_added` signal that is called when an user accept an invitation to join a group.
* Added new `before_group_deleted` signal that is called just before a group would end up in the trash.
* Added multi-cell clearing via backspace key (delete on Mac).
* Added API exception registry that allows plugins to provide custom exception mappings for the REST API.
* Added formula round and int functions. [#891](https://gitlab.com/bramw/baserow/-/issues/891)
* Views can be duplicated. [#962](https://gitlab.com/bramw/baserow/-/issues/962)
* Link to table field can now link rows in the same table. [#798](https://gitlab.com/bramw/baserow/-/issues/798)
* Made it clearer that you're navigating to baserow.io when clicking the "Get a license"
  button.
* Redirect to signup instead of the login page if there are no admin users. [#1035](https://gitlab.com/bramw/baserow/-/issues/1035)
* `./dev.sh all_in_one_dev` now starts a hot reloading dev mode using the all-in-one image.
* Add startup check ensuring BASEROW_PUBLIC_URL and related variables are correct. [#1041](https://gitlab.com/bramw/baserow/-/issues/1041)
* Made it possible to extend the register page.
* Made it possible to extend the app layout.
* Allow to import more than 15Mb. [949](ttps://gitlab.com/bramw/baserow/-/issues/949)
* Add the ability to disable the model cache with the new BASEROW_DISABLE_MODEL_CACHE env variable.
* Add support for horizontal scrolling in grid views pressing Shift + mouse-wheel. [#867](https://gitlab.com/bramw/baserow/-/issues/867)
* Add basic field duplication. [#964](https://gitlab.com/bramw/baserow/-/issues/964)

### Bug Fixes

* Upload modal no longer closes when removing a file. [#569](https://gitlab.com/bramw/baserow/-/issues/569)
* API returns a nicer error if URL trailing slash is missing. [798](https://gitlab.com/bramw/baserow/-/issues/798)
* Fix dependant fields not being updated if the other side of a link row field changed. [918](https://gitlab.com/bramw/baserow/-/issues/918)
* Fix nested aggregate formulas not calculating results or causing errors. [683](https://gitlab.com/bramw/baserow/-/issues/683)
* Fix regex_replace formula function allowing invalid types as params. [#1024](https://gitlab.com/bramw/baserow/-/issues/1024)
* Fix newly imported templates missing field dependencies for some link row fields. [#1025](https://gitlab.com/bramw/baserow/-/issues/1025)
* Fix converting a link row not updating dependants on the reverse side. [#1026](https://gitlab.com/bramw/baserow/-/issues/1026)
* Fix formula bugs caused by unsupported generation of BC dates. [#952](https://gitlab.com/bramw/baserow/-/issues/952)
* Fix formula bug caused when looking up date intervals. [#924](https://gitlab.com/bramw/baserow/-/issues/924)
* Treat null values as zeros for numeric formulas. [#886](https://gitlab.com/bramw/baserow/-/issues/886)
* Add debugging commands/options for inspecting tables and updating formulas.
* Fix rare formula bug with multiple different formulas and view filters in one table. [#801](https://gitlab.com/bramw/baserow/-/issues/801)
* Added FormulaField to the options for the primary field. [#859](https://gitlab.com/bramw/baserow/-/issues/859)
* Fix errors when using row_id formula function with left/right functions.
* Fixed URL fields not being available in lookup fields. [#984](https://gitlab.com/bramw/baserow/-/issues/984)
* Fix lookup field conversions deleting all of its old field dependencies. [#1036](https://gitlab.com/bramw/baserow/-/issues/1036)
* Fix views becoming inaccessible due to race condition when invalidating model cache. [#1040](https://gitlab.com/bramw/baserow/-/issues/1040)
* Fix refresh formula options button always being shown initially. [#1037](https://gitlab.com/bramw/baserow/-/issues/1037)
* Fix get_human_readable_value crashing for some formula types. [#1042](https://gitlab.com/bramw/baserow/-/issues/1042)
* Fix import form that gets stuck in a spinning state when it hits an error.

### Breaking Changes

## Released (2022-06-09 1.10.1)

* Plugins can now include their own menu or other template in the main menu sidebar.
* Added the ability to use commas as separators in number fields
* Shift+Enter on grid view exit from editing mode for long text field
* Shift+Enter on grid view go to field below
* Make fields sortable in row create/edit modal.
* Added row coloring for Kanban and Gallery views
* Duplicate row.
* Added multi-row delete.
* Added a dropdown to the grid view that allows you to
  select the type of row identifier displayed next to a row (`Count`or `Row Identifier`).
* Added an admin setting to disable the ability to reset a users password.
* Fix formula bug caused when arguments of `when_empty` have different types.
* Formulas of type text now use textarea to show the cell value.
* Fix a bug in public grid views that prevented expanding long-text cells.
* Deprecate the SYNC_TEMPLATES_ON_STARTUP environment variable and no longer call the
  sync_templates command on startup in the docker images.
* Added BASEROW_TRIGGER_SYNC_TEMPLATES_AFTER_MIGRATION environment variable and now
  do the sync_templates task in the background after migration to massively speedup 
  first time Baserow startup speed.
* Fix deadlocks and performance problems caused by un-needed accidental row locks.
* Fixed CSV import adding an extra row with field names if the no headers option is selected.
* Fixed bad request displayed with webhook endpoints that redirects
* **breaking change** The API endpoint `/api/templates/install/<group_id>/<template_id>/`
  is now a POST request instead of GET.

## Released (2022-10-05 1.10.0)
* Prevent the Airtable import from failing hard when an invalid date is provided.
* Increased the max decimal places of a number field to 10.
* Fix formula autocomplete for fields with multiple quotes
* Fix slowdown in large Baserow instances as the generated model cache got large.
* The standalone `baserow/backend` image when used to run a celery service now defaults
  to running celery with the same number of processes as the number of available cores.
* When the BASEROW_AMOUNT_OF_WORKERS env variable is set to blank, the amount of worker
  processes defaults to the number of available cores.
* Fixed bug preventing file uploads via an url for self-hosters 
* Added new environment variable BASEROW_FILE_UPLOAD_SIZE_LIMIT_MB
* Fix aggregation not updated on filter update
* Fixed plugin boilerplate guide.

## Released (2022-10-05 1.10.0)

* Added batch create/update/delete rows endpoints. These endpoints make it possible to
  modify multiple rows at once. Currently, row created, row updated, and row deleted 
  webhooks are not triggered when using these endpoints.
* Fixed translations in emails sent by Baserow.
* Fixed invalid `first_name` validation in the account form modal.
* Shared public forms now don't allow creating new options
  for single and multiple select fields.
* Fixed bug where the arrow keys of a selected cell didn't work when they were not
  rendered.
* Select new view immediately after creation.
* Added group context menu to sidebar.
* Fixed Airtable import bug where the import would fail if a row is empty.
* Fixed occasional UnpicklingError error when getting a value from the model cache. 
* Fixed a problem where a form view with link row fields sends duplicate lookup requests.
* Pin backend python dependencies using pip-tools.
* Fixed the reactivity of the row values of newly created fields in some cases.
* Made it possible to impersonate another user as premium admin.
* Added `is days ago` filter to date field.
* Fixed a bug that made it possible to delete created on/modified by fields on the web frontend.
* Allow the setting of max request page size via environment variable.
* Added select option suggestions when converting to a select field.
* Introduced read only lookup of foreign row by clicking on a link row relationship in 
  the grid view row modal.
* Boolean field converts the word `checked` to `True` value.
* Fixed a bug where the backend would fail hard updating token permissions for deleted tables.
* Fixed the unchecked percent aggregation calculation
* Raise Airtable import task error and fixed a couple of minor import bugs.
* Add loading bar when syncing templates to make it obvious Baserow is still loading.
* Fixed bug where old values are missing in the update trigger of the webhook.
* Scroll to the first error message if the form submission fail
* Improved backup_baserow splitting multiselect through tables in separate batches.
* Fixed a bug that truncated characters for email in the sidebar
* **breaking change** The API endpoint `/api/database/formula/<field_id>/type/` now requires
  `table_id` instead of `field_id`, and also `name` in the request body.
* Added support in dev.sh for KDE's Konsole terminal emulator.
* Fixed a bug that would sometimes cancel multi-cell selection.
* Upgraded node runtime to v16.14.0
* Cache aggregation values to improve performances
* Added new endpoint to get all configured aggregations for a grid view
* Fixed DONT_UPDATE_FORMULAS_AFTER_MIGRATION env var not working correctly.
* Stopped the generated model cache clear operation also deleting all other redis keys.
* Added Spanish and Italian languages.
* Added undo/redo.
* Fixed bug where the link row field `link_row_relation_id` could fail when two 
  simultaneous requests are made.
* Added password protection for publicly shared grids and forms.
* Added multi-cell pasting.
* Made views trashable.
* Fixed bug where a cell value was not reverted when the request to the backend fails.
* **Premium** Added row coloring.
* Fixed row coloring bug when the table doesn't have any single select field.
* Dropdown can now be focused with tab key
* Added 0.0.0.0 and 127.0.0.1 as ALLOWED_HOSTS for connecting to the Baserow backend
* Added a new BASEROW_EXTRA_ALLOWED_HOSTS optional comma separated environment variable
  for configuring ALLOWED_HOSTS.
* Fixed a bug for some number filters that causes all rows to be returned when text is entered.
* Fixed webhook test call failing when request body is empty.
* Fixed a bug where making a multiple cell selection starting from an 
  empty `link_row` or `formula` field was not possible in Firefox.
* New templates:
  * Brand Assets Manager
  * Business Conference
  * Car Hunt
  * Company Blog Management
  * Event Staffing
  * Hotel Bookings
  * Nonprofit Grant Tracker
  * Performance Reviews
  * Product Roadmap
  * Public Library Inventory
  * Remote Team Hub
  * Product Roadmap
  * Hotel Bookings
* Updated templates:
  * Book writing guide
  * Bucket List
  * Call Center Log
  * Company Asset Tracker
  * Email Marketing Campaigns
  * Home Inventory
  * House Search
  * Job Search
  * Nonprofit Organization Management
  * Personal Task Manager
  * Political Campaign Contributions
  * Project Tracker
  * Recipe Book
  * Restaurant Management
  * Single Trip Planner
  * Software Application Bug Tracker
  * Student Planner
  * Teacher Lesson Plans
  * Team Check-ins
  * University Admissions Management
  * Wedding Client Planner


## Released (2022-03-03 1.9.1)

* Fixed bug when importing a formula or lookup field with an incorrect empty value.
* New templates:
    * Non-profit Organization Management
    * Elementary School Management
    * Call Center Log
    * Individual Medical Record
    * Trip History
    * Favorite Food Places
    * Wedding Client Planner
* Updated templates:
    * Holiday Shopping
    * Company Asset Tracker
    * Personal Health Log
    * Recipe Book
    * Student Planner
    * Political Campaign Contributions
* Upgraded `drf-spectacular`. Flag-style query parameters like `count` will now be displayed
  as `boolean` instead of `any` in the OpenAPI documentation. However, the behavior of these 
  flags is still the same.
* Fixed API docs enum warnings. Removed `number_type` is no longer displayed in the API docs.
* Fix the Baserow Heroku install filling up the hobby postgres by disabling template 
  syncing by default.

## Released (2022-03-02 1.9)

* Added accept `image/*` attribute to the form cover and logo upload. 
* Added management to import a shared Airtable base.
* Added web-frontend interface to import a shared Airtable base.
* Fixed adding new fields in the edit row popup that require refresh in Kanban and Form views.
* Cache model fields when generating model.
* Fixed `'<' not supported between instances of 'NoneType' and 'int'` error. Blank 
  string for a decimal value is now converted to `None` when using the REST API.
* Moved the in component `<i18n>` translations to JSON files. 
* Fix restoring table linking to trashed tables creating invalid link field. 
* Fixed not being able to create or convert a single select field with edge case name.
* Add Kanban view filters.
* Fix missing translation when importing empty CSV
* Fixed OpenAPI spec. The specification is now valid and can be used for imports to other
  tools, e.g. to various REST clients.
* Added search to gallery views.
* Views supporting search are properly updated when a column with a matching default value is added.
* Allow for group registrations while public registration is closed
* Allow for signup via group invitation while public registration is closed.
* **breaking change** Number field has been changed and doesn't use `number_type` property 
  anymore. The property `number_decimal_places` can be now set to `0` to indicate integers
  instead.
* Fixed error when the select row modal is closed immediately after opening.
* Add footer aggregations to grid view
* Hide "Export view" button if there is no valid exporter available
* Fix Django's default index naming scheme causing index name collisions.
* Added multi-cell selection and copying.
* Add "insert left" and "insert right" field buttons to grid view head context buttons.
* Workaround bug in Django's schema editor sometimes causing incorrect transaction 
  rollbacks resulting in the connection to the database becoming unusable.
* Rework Baserow docker images so they can be built and tested by gitlab CI.
* Bumped some backend and web-frontend dependencies.
* Remove runtime mjml service and pre-render email templates at build time.
* Add the all-in-one Baserow docker image.
* Migrate the Baserow Cloudron and Heroku images to work from the all-in-one.
* **breaking change** docker-compose.yml now requires secrets to be setup by the user,
  listens by default on 0.0.0.0:80 with a Caddy reverse proxy, use BASEROW_PUBLIC_URL 
  and BASEROW_CADDY_ADDRESSES now to configure a domain with optional auto https.
* Add health checks for all services.
* Ensure error logging is enabled in the Backend even when DEBUG is off.
* Removed upload file size limit.

## Released (2022-01-13 1.8.2)

* Fix Table Export showing blank modal.
* Fix vuelidate issues when baserow/web-frontend used as dependency. 

## Released (2022-01-13 1.8.1)

* Fixed migration failing when upgrading a version of Baserow installed using Postgres 
  10 or lower.
* Fixed download/preview files from another origin

## Released (2022-01-13)

* Fixed frontend errors occurring sometimes when mass deleting and restoring sorted 
  fields
* Added French translation.
* Added Video, Audio, PDF and some Office file preview.
* Added rating field type.
* Fix deleted options that appear in the command line JSON file export.
* Fix subtracting date intervals from dates in formulas in some situations not working.
* Added day of month filter to date field.
* Added gallery view.
  * Added cover field to the gallery view.
* Added length is lower than filter.
* **dev.sh users** Fixed bug in dev.sh where UID/GID were not being set correctly, 
  please rebuild any dev images you are using.
* Replaced the table `order` index with an `order, id` index to improve performance.
* **breaking change** The API endpoint to rotate a form views slug has been moved to
  `/database/views/${viewId}/rotate-slug/`.
* Increased maximum length of application name to 160 characters.
* Fixed copying/pasting for date field.
* Added ability to share grid views publicly.
* Allow changing the text of the submit button in the form view.
* Fixed reordering of single select options when initially creating the field.
* Improved performance by not rendering cells that are out of the view port.
* Fix bug where field options in rare situations could have been duplicated.
* Focused the search field when opening the modal to link a table row.
* Fixed order of fields in form preview.
* Fix the ability to make filters and sorts on invalid formula and lookup fields.
* Fixed bug preventing trash cleanup job from running after a lookup field was converted
  to another field type.
* Added cover field to the Kanban view.
* Fixed bug where not all rows were displayed on large screens.
* New templates:
    * Car Maintenance Log
    * Teacher Lesson Plans
    * Business Conference Event
    * Restaurant Management
* Updated templates:
    * Healthcare Facility Management
    * Apartment Hunt
    * Recipe Book
    * Commercial Property Management

## Released (2021-11-25)

* Increase Webhook URL max length to 2000.
* Fix trashing tables and related link fields causing the field dependency graph to
  become invalid.
* Fixed not executing premium tests.

## Released (2021-11-24)

* Fixed a bug where the frontend would fail hard if a table with no views was accessed.
* Tables can now be opened in new browser tabs.
* **Breaking Change**: Baserow's `docker-compose.yml` now allows setting the MEDIA_URL
  env variable. If using MEDIA_PORT you now need to set MEDIA_URL also.
* **Breaking Change**: Baserow's `docker-compose.yml` container names have changed to
  no longer be hardcoded to prevent naming clashes.
* Added a licensing system for the premium version.
* Fixed bug where it was possible to create duplicate trash entries.
* Fixed propType validation error when converting from a date field to a boolean field.
* Deprecate internal formula field function field_by_id.
* Made it possible to change user information.
* Added table webhooks functionality.
* Added extra indexes for user tables increasing performance.
* Add lookup field type.
* Add aggregate formula functions and the lookup formula function.
* Fixed date_diff formula function.
* Fixed a bug where the frontend would fail hard when converting a multiple select field
  inside the row edit modal.
* Added the kanban view.
* New templates:
    * House Search
    * Personal Health Log
    * Job Search
    * Single Trip Planner
    * Software Application Bug Tracker
* Updated templates:
    * Commercial Property Management
    * Company Asset Tracker
    * Wedding Planner
    * Blog Post Management
    * Home Inventory
    * Book Writing Guide
    * Political Campaign Contributions
    * Applicant Tracker

## Released (2021-10-05)

* Introduced new endpoint to get and update user account information.
* Fixed bug where a user could not be edited in the admin interface without providing 
  a password.
* Fixed bug where sometimes fields would not be ordered correctly in view exports.
* Fixed bug where brand-new fields weren't included in view exports.
* Fixed error when pasting into a single select field.
* Pasting the value of a single select option into a single select field now selects the
  first option with that value.
* The API now returns appropriate errors when trying to create a field with a name which is too long.
* Importing table data with a column name that is too long will now truncate that name.
* Fixed error when rapidly switching between template tables or views in the template 
  preview.
* Upgraded Django to version 3.2.6 and also upgraded all other backend libraries to 
  their latest versions.
* Fix minor error that could sometimes occur when a row and it's table/group/database
  were deleted in rapid succession.
* Fix accidentally locking of too many rows in various tables during update operations.
* Introduced the has file type filter.
* Fixed bug where the backend would fail hard when an invalid integer was provided as
  'before_id' when moving a row by introducing a decorator to validate query parameters.
* Fixed bug where copying a cell containing a null value resulted in an error.
* Added "Multiple Select" field type.
* Fixed a bug where the currently selected view was not in the viewport of the parent.
* Fixed a bug where views context would not scroll down after a new view has been added.
* New templates:
    * Recipe Book
    * Healthcare Facility Management
    * Bucket List
    * Apartment Hunt
    * Holiday Shopping
    * Email Marketing Campaigns
    * Book Writing Guide
    * Home Inventory
    * Political Campaign Contributions
* Updated templates:
    * Blog Post Management
* Fixed a bug where the backend would fail hard when trying to order by field name without
  using `user_field_names`.
* Added "Formula" field type with 30+ useful functions allowing dynamic per row
  calculations.

## Released (2021-08-11)

* Made it possible to leave a group.
* Changed web-frontend `/api/docs` route into `/api-docs`.
* Bumped the dependencies.
* The internal setting allowing Baserow to run with the user tables in a separate 
  database has been removed entirely to prevent data integrity issues.
* Fixed bug where the currently selected dropdown item is out of view from the dropdown
  window when scrolling with the arrow keys.
* Introduced link row field has row filter.
* Made the form view compatible with importing and exporting.
* Made it possible to use the "F2"-Key to edit a cell without clearing the cell content.
* Added password validation to password reset page.
* Add backup and restore database management commands.
* Dropped the `old_name` column.
* Hide view types that can't be exported in the export modal.
* Relaxed the URL field validator and made it consistent between the backend and 
  web-frontend.
* Fixed nuxt not restarting correctly using the provided Baserow supervisor config file.
* Added steps on how to configure Baserow to send emails in the install-on-ubuntu guide.
* Enabled password validation in the backend.
* **Premium**: You can now comment and discuss rows with others in your group, click the
  expand row button at the start of the row to view and add comments.
* Added "Last Modified" and "Created On" field types.
* Fixed moment issue if core is installed as a dependency.
* New templates:
  * Blog Post Management
* Updated templates:
  * Personal Task Manager
  * Wedding Planning
  * Book Catalog
  * Applicant Tracker
  * Project Tracker
* Fixed earliest and latest date aggregations

## Released (2021-07-16)

* Fix bug preventing fields not being able to be converted to link row fields in some
  situations.

## Released (2021-07-15)

* **Breaking Change**: Baserow's `docker-compose.yml` no longer exposes ports for 
  the `db`, `mjml` and `redis` containers for security reasons. 
* **Breaking Change**: `docker-compose.yml` will by default only expose Baserow on 
  `localhost` and not `0.0.0.0`, meaning it will not be accessible remotely unless 
  manually configured.

## Released (2021-07-13)

* Added a Heroku template and one click deploy button.
* Fixed bug preventing the deletion of rows with a blank single select primary field.
* Fixed error in trash cleanup job when deleting multiple rows and a field from the
  same table at once.

## Released (2021-07-12)

* Made it possible to list table field meta-data with a token.
* Added form view.
* The API endpoint to update the grid view field options has been moved to
  `/api/database/views/{view_id}/field-options/`.
* The email field's validation is now consistent and much more permissive allowing most 
  values which look like email addresses.
* Add trash where deleted apps, groups, tables, fields and rows can be restored 
  deletion.
* Fix the create group invite endpoint failing when no message provided.
* Single select options can now be ordered by drag and drop. 
* Added before and after date filters.
* Support building Baserow out of the box on Ubuntu by lowering the required docker
  version to build Baserow down to 19.03.
* Disallow duplicate field names in the same table, blank field names or field names
  called 'order' and 'id'. Existing invalid field names will be fixed automatically. 
* Add user_field_names GET flag to various endpoints which switches the API to work
  using actual field names and not the internal field_1,field_2 etc identifiers.
* Added templates:
  * Commercial Property Management
  * Company Asset Tracker
  * Student Planner

## Released (2021-06-02)

* Fixed bug where the grid view would fail hard if a cell is selected and the component
  is destroyed.
* Made it possible to import a JSON file when creating a table.
* Made it possible to order the views by drag and drop.
* Made it possible to order the groups by drag and drop.
* Made it possible to order the applications by drag and drop.
* Made it possible to order the tables by drag and drop.
* **Premium**: Added an admin dashboard.
* **Premium**: Added group admin area allowing management of all baserow groups.
* Added today, this month and this year filter.
* Added a page containing external resources to the docs.
* Added a human-readable error message when a user tries to sign in with a deactivated
  account.
* Tables and views can now be exported to CSV (if you have installed using the ubuntu 
  guide please use the updated .conf files to enable this feature).
* **Premium** Tables and views can now be exported to JSON and XML.
* Removed URL field max length and fixed the backend failing hard because of that.
* Fixed bug where the focus of an Editable component was not always during and after
  editing if the parent component had overflow hidden.
* Fixed bug where the selected view would still be visible after deleting it.
* Templates:
  * Lightweight CRM
  * Wedding Planning
  * Book Catalog
  * App Pitch Planner

## Released (2021-05-11)

* Added configurable field limit.
* Fixed memory leak in the `link_row` field.
* Switch to using a celery based email backend by default.
* Added `--add-columns` flag to the `fill_table` management command. It creates all the
  field types before filling the table with random data.
* Reworked Baserow's Docker setup to be easier to use, faster to build and more secure.
* Make the view header more compact when the content doesn't fit anymore.
* Allow providing a `template_id` when registering a new account, which will install
  that template instead of the default database.
* Made it possible to drag and drop rows in the desired order.
* Fixed bug where the rows could get out of sync during real time collaboration.
* Made it possible to export and import the file field including contents.
* Added `fill_users` admin management command which fills baserow with fake users.
* Made it possible to drag and drop the views in the desired order.
* **Premium**: Added user admin area allowing management of all baserow users.

## Released (2021-04-08)

* Added support for importing tables from XML files.
* Added support for different** character encodings when importing CSV files.
* Prevent websocket reconnect loop when the authentication fails.
* Refactored the GridView component and improved interface speed.
* Prevent websocket reconnect when the connection closes without error.
* Added gunicorn worker test to the CI pipeline.
* Made it possible to re-order fields in a grid view.
* Show the number of filters and sorts active in the header of a grid view.
* The first user to sign-up after installation now gets given staff status.
* Rename the "includes" get parameter across all API endpoints to "include" to be 
  consistent.
* Add missing include query parameter and corresponding response attributes to API docs. 
* Remove incorrectly included "filters_disabled" field from 
  list_database_table_grid_view_rows api endpoint.
* Show an error to the user when the web socket connection could not be made and the
  reconnect loop stops.
* Fixed 100X backend web socket errors when refreshing the page.
* Fixed SSRF bug in the file upload by URL by blocking urls to the private network.
* Fixed bug where an invalid date could be converted to 0001-01-01.
* The list_database_table_rows search query parameter now searches all possible field
  types.
* Add Phone Number field.
* Add support for Date, Number and Single Select fields to the Contains and Not Contains
  view 
  filters.
* Searching all rows can now be done by clicking the new search icon in the top right.

## Released (2021-03-01)

* Redesigned the left sidebar.
* Fixed error when a very long user file name is provided when uploading.
* Upgraded DRF Spectacular dependency to the latest version.
* Added single select field form option validation.
* Changed all cookies to SameSite=lax.
* Fixed the "Ignored attempt to cancel a touchmove" error.
* Refactored the has_user everywhere such that the raise_error argument is used when
  possible.
* Added Baserow Cloudron app.
* Fixed bug where a single select field without options could not be converted to a
  another field.
* Fixed bug where the Editable component was not working if a prent a user-select:
  none; property.
* Fail hard when the web-frontend can't reach the backend because of a network error.
* Use UTC time in the date picker.
* Refactored handler get_* methods so that they never check for permissions.
* Made it possible to configure SMTP settings via environment variables.
* Added field name to the public REST API docs.
* Made the public REST API docs compatible with smaller screens.
* Made it possible for the admin to disable new signups.
* Reduced the amount of queries when using the link row field.
* Respect the date format when converting to a date field.
* Added a field type filename contains filter.

## Released (2021-02-04)

* Upgraded web-frontend dependencies.
* Fixed bug where you could not convert an existing field to a single select field
  without select options.
* Fixed bug where is was not possible to create a relation to a table that has a single
  select as primary field.
* Implemented real time collaboration.
* Added option to hide fields in a grid view.
* Keep token usage details.
* Fixed bug where an incompatible row value was visible and used while changing the
  field type.
* Fixed bug where the row in the RowEditModel was not entirely reactive and wouldn't be
  updated when the grid view was refreshed.
* Made it possible to invite other users to a group.

## Released (2021-01-06)

* Allow larger values for the number field and improved the validation.
* Fixed bug where if you have no filters, but the filter type is set to `OR` it always
  results in a not matching row state in the web-frontend.
* Fixed bug where the arrow navigation didn't work for the dropdown component in
  combination with a search query.
* Fixed bug where the page refreshes if you press enter in an input in the row modal.
* Added filtering by GET parameter to the rows listing endpoint.
* Fixed drifting context menu.
* Store updated and created timestamp for the groups, applications, tables, views,
  fields and rows.
* Made the file name editable.
* Made the rows orderable and added the ability to insert a row at a given position.
* Made it possible to include or exclude specific fields when listing rows via the API.
* Implemented a single select field.
* Fixed bug where inserting above or below a row created upon signup doesn't work
  correctly.

## Released (2020-12-01)

* Added select_for_update where it was still missing.
* Fixed API docs scrollbar size issue.
* Also lint the backend tests.
* Implemented a switch to disable all filters without deleting them.
* Made it possible to order by fields via the rows listing endpoint.
* Added community chat to the readme.
* Made the cookies strict and secure.
* Removed the redundant _DOMAIN variables.
* Set un-secure lax cookie when public web frontend url isn't over a secure connection.
* Fixed bug where the sort choose field item didn't have a hover effect.
* Implemented a file field and user files upload.
* Made it impossible for the `link_row` field to be a primary field because that can
  cause the primary field to be deleted.

## Released (2020-11-02)

* Highlight the row of a selected cell.
* Fixed error when there is no view.
* Added Ubuntu installation guide documentation.
* Added Email field.
* Added importer abstraction including a CSV and tabular paste importer.
* Added ability to navigate dropdown menus with arrow keys.
* Added confirmation modals when the user wants to delete a group, application, table,
  view or field.
* Fixed bug in the web-frontend URL validation where a '*' was invalidates.
* Made it possible to publicly expose the table data via a REST API.

## Released (2020-10-06)

* Prevent adding a new line to the long text field in the grid view when selecting the
  cell by pressing the enter key.
* Fixed The table X is not found in the store error.
* Fixed bug where the selected name of the dropdown was not updated when that name was
  changed.
* Fixed bug where the link row field is not removed from the store when the related
  table is deleted.
* Added filtering of rows per view.
* Fixed bug where the error message of the 'Select a table to link to' was not always
  displayed.
* Added URL field.
* Added sorting of rows per view.

## Released (2020-09-02)

* Added contribution guidelines.
* Fixed bug where it was not possible to change the table name when it contained a link
  row field.

## Released (2020-08-31)

* Added field that can link to the row of another table.
* Fixed bug where the text_default value changed to None if not provided in a patch
  request.
* Block non web frontend domains in the base url when requesting a password reset
  email.
* Increased the amount of password characters to 256 when signing up.
* Show machine readable error message when the signature has expired.

## Released (2020-07-20)

* Added raises attribute to the docstrings.
* Added OpenAPI docs.
* Refactored all SCSS classes to BEM naming.
* Use the new long text field, date field and view's field options for the example 
  tables when creating a new account. Also use the long text field when creating a new 
  table.
* Removed not needed api v0 namespace in url and python module.
* Fixed keeping the datepicker visible in the grid view when selecting a date for the 
  first time.
* Improved API 404 errors by providing a machine readable error.
* Added documentation markdown files.
* Added cookiecutter plugin boilerplate.

## Released (2020-06-08)

* Fixed not handling 500 errors.
* Prevent row context menu when right clicking on a field that's being edited.
* Added row modal editing feature to the grid view.
* Made it possible to resize the field width per view.
* Added validation and formatting for the number field.
* Cancel the editing state of a fields when the escape key is pressed.
* The next field is now selected when the tab character is pressed when a field is
  selected.
* Changed the styling of the notification alerts.
* Fixed error when changing field type and the data value wasn't in the correct
  format.
* Update the field's data values when the type changes.
* Implemented reset forgotten password functionality.
* Fill a newly created table with some initial data.
* Enabled the arrow keys to navigate through the fields in the grid view.
* Fixed memory leak bug.
* Use environment variables for all settings.
* Normalize the users email address when signing up and signing in.
* Use Django REST framework status code constants instead of integers.
* Added long text field.
* Fixed not refreshing token bug and improved authentication a little bit.
* Introduced copy, paste and delete functionality of selected fields.
* Added date/datetime field.
* Improved grid view scrolling for touch devices.
* Implemented password change function and settings popup.<|MERGE_RESOLUTION|>--- conflicted
+++ resolved
@@ -31,7 +31,6 @@
 * Fixed a bug when importing Airtable base with a date field less than 1000. [#1046](https://gitlab.com/bramw/baserow/-/issues/1046)
 * Prefetch field options on views that are iterated over on field update realtime events [#1113](https://gitlab.com/bramw/baserow/-/issues/1113)
 * Clearing cell values multi-selected from right to left with backspace shifts selection to the right and results in wrong deletion. [#1134](https://gitlab.com/bramw/baserow/-/issues/1134)
-<<<<<<< HEAD
 * Fixed a bug that prevent to use arrows keys in the grid view when a formula field is selected. [#1136](https://gitlab.com/bramw/baserow/-/issues/1136)
 * Fixed a bug that make the grid view crash when searching text and a formula field is referencing a singe-select field. [#1110](https://gitlab.com/bramw/baserow/-/issues/1110)
 * Fixed horizontal scroll on Mac OSX.
@@ -41,9 +40,7 @@
 * "Link to table" field does not allow submitting empty values. [#1159](https://gitlab.com/bramw/baserow/-/issues/1159)
 * Fixed bug where the "Create option" button was not visible for the single and multiple
   select fields in the row edit modal.
-=======
 * Resolve an issue with uploading a file via a URL when it contains a querystring. [#1034](https://gitlab.com/bramw/baserow/-/issues/1034)
->>>>>>> 06b6b9e8
 
 ### Refactors
 * Fix view and fields getting out of date on realtime updates. [#1112](https://gitlab.com/bramw/baserow/-/issues/1112)
